--- conflicted
+++ resolved
@@ -1910,22 +1910,6 @@
 mul_p = standard_naryop([_num, _num], 'mul')
 ad.defbilinear_broadcasting(_brcast, mul_p, mul, mul)
 
-<<<<<<< HEAD
-def _safe_mul_translation_rule(c, x, y):
-  dtype = c.GetShape(x).numpy_dtype()
-  zero = c.Constant(onp.array(0, dtype=dtype))
-  out_shape = broadcast_shapes(c.GetShape(x).dimensions(),
-                               c.GetShape(y).dimensions())
-  return c.Select(c.Or(c.Eq(x, zero), c.Eq(y, zero)),
-                  c.Broadcast(zero, out_shape),
-                  c.Mul(x, y))
-
-safe_mul_p = standard_naryop([_num, _num], 'safe_mul',
-                            translation_rule=_safe_mul_translation_rule)
-ad.defbilinear_broadcasting(_brcast, safe_mul_p, _safe_mul, _safe_mul)
-
-=======
->>>>>>> a4215f29
 
 def _div_transpose_rule(cotangent, x, y):
   assert ad.is_undefined_primal(x) and not ad.is_undefined_primal(y)
@@ -2724,14 +2708,8 @@
 reshape_p = standard_primitive(_reshape_shape_rule, _reshape_dtype_rule,
                                'reshape', _reshape_translation_rule)
 reshape_p.def_impl(_reshape_impl)
-<<<<<<< HEAD
-ad.deflinear(reshape_p, _reshape_transpose_rule)
-taylor.deflinear(reshape_p)
-=======
 ad.deflinear2(reshape_p, _reshape_transpose_rule)
->>>>>>> a4215f29
 batching.primitive_batchers[reshape_p] = _reshape_batch_rule
-taylor.deflinear(reshape_p)
 
 
 def _rev_shape_rule(operand, dimensions):
@@ -2944,12 +2922,7 @@
 
 slice_p = standard_primitive(_slice_shape_rule, _input_dtype, 'slice',
                              _slice_translation_rule)
-<<<<<<< HEAD
-ad.deflinear(slice_p, _slice_transpose_rule)
-taylor.deflinear(slice_p)
-=======
 ad.deflinear2(slice_p, _slice_transpose_rule)
->>>>>>> a4215f29
 batching.primitive_batchers[slice_p] = _slice_batching_rule
 
 
@@ -3249,17 +3222,6 @@
     _gather_translation_rule)
 ad.defjvp(gather_p, _gather_jvp_rule, None)
 
-<<<<<<< HEAD
-def _gather_taylor_rule(primals_in, series_in, **params):
-  operand, start_indices = primals_in
-  gs, _ = series_in
-  primal_out = gather_p.bind(operand, start_indices, **params)
-  series_out = [gather_p.bind(g, start_indices, **params) for g in gs]
-  return primal_out, series_out
-taylor.prop_rules[gather_p] = _gather_taylor_rule
-
-=======
->>>>>>> a4215f29
 ad.primitive_transposes[gather_p] = _gather_transpose_rule
 batching.primitive_batchers[gather_p] = _gather_batching_rule
 
@@ -3609,12 +3571,7 @@
 reduce_sum_p = standard_primitive(
   _reduce_sum_shape_rule, partial(_reduce_number_dtype_rule, 'reduce_sum'),
   'reduce_sum', _reduce_sum_translation_rule)
-<<<<<<< HEAD
-ad.deflinear(reduce_sum_p, _reduce_sum_transpose_rule)
-taylor.deflinear(reduce_sum_p)
-=======
 ad.deflinear2(reduce_sum_p, _reduce_sum_transpose_rule)
->>>>>>> a4215f29
 batching.defreducer(reduce_sum_p)
 _masking_defreducer(reduce_sum_p,
                     lambda shape, dtype: onp.broadcast_to(onp.array(0, dtype), shape))
@@ -3832,12 +3789,7 @@
 reduce_window_sum_p = standard_primitive(
     _reduce_window_sum_shape_rule, _input_dtype, 'reduce_window_sum',
     _reduce_window_sum_translation_rule)
-<<<<<<< HEAD
-ad.deflinear(reduce_window_sum_p, _reduce_window_sum_transpose_rule)
-taylor.deflinear(reduce_window_sum_p)
-=======
 ad.deflinear2(reduce_window_sum_p, _reduce_window_sum_transpose_rule)
->>>>>>> a4215f29
 batching.primitive_batchers[reduce_window_sum_p] = partial(
   _reduce_window_batch_rule, _reduce_window_sum)
 
