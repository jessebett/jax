--- conflicted
+++ resolved
@@ -453,7 +453,6 @@
   return lax.cond(error_k <= 1, (prev_t, prev_f), accept, None, reject)
 
 def error_ratio(error_estimate, rtol, atol, y0, y1):
-<<<<<<< HEAD
   return error_ratio_tol(error_estimate, error_tolerance(rtol, atol, y0, y1))
 
 def error_tolerance(rtol, atol, y0, y1):
@@ -463,11 +462,6 @@
   err_ratio = error_estimate / error_tolerance
   # return np.max(np.abs(err_ratio)) ** 2 (square since optimal_step_size expects squared norm)
   return np.mean(err_ratio ** 2)
-=======
-  err_tol = atol + rtol * jnp.maximum(jnp.abs(y0), jnp.abs(y1))
-  err_ratio = error_estimate / err_tol
-  return jnp.mean(err_ratio ** 2)
->>>>>>> 72cd1f7d
 
 def optimal_step_size(last_step, mean_error_ratio, safety=0.9, ifactor=10.0,
                       dfactor=0.2, order=5.0):
@@ -787,7 +781,6 @@
   # dt = 0.1
   init_nfe = 2.
   dt = initial_step_size(func_, ts[0], y0, 4, rtol, atol, f0)
-<<<<<<< HEAD
   interp_coeff = np.array([y0] * 5)
   init_carry = [y0, f0, ts[0], dt, ts[0], interp_coeff, init_nfe]
   carry, ys = lax.scan(scan_fun, init_carry, ts[1:])
@@ -932,12 +925,6 @@
   carry, ys = lax.scan(scan_fun, init_carry, ts[1:])
   nfe = carry[-1]
   return np.concatenate((y0[None], ys)), nfe
-=======
-  interp_coeff = jnp.array([y0] * 5)
-  init_carry = [y0, f0, ts[0], dt, ts[0], interp_coeff]
-  _, ys = lax.scan(scan_fun, init_carry, ts[1:])
-  return jnp.concatenate((y0[None], ys))
->>>>>>> 72cd1f7d
 
 def _odeint_fwd(func, rtol, atol, mxstep, y0, ts, *args):
   ys, nfe = _dopri5_odeint(func, rtol, atol, mxstep, y0, ts, *args)
@@ -967,13 +954,8 @@
     # Run augmented system backwards to previous observation
     _, y_bar, t0_bar, args_bar = odeint(
         aug_dynamics, (ys[i], y_bar, t0_bar, args_bar),
-<<<<<<< HEAD
         np.array([-ts[i], -ts[i - 1]]),
         *args, rtol=rtol, atol=atol, mxstep=mxstep)[0]
-=======
-        jnp.array([-ts[i], -ts[i - 1]]),
-        *args, rtol=rtol, atol=atol, mxstep=mxstep)
->>>>>>> 72cd1f7d
     y_bar, t0_bar, args_bar = tree_map(op.itemgetter(1), (y_bar, t0_bar, args_bar))
     # Add gradient from current output
     y_bar = y_bar + g[i - 1]
