--- conflicted
+++ resolved
@@ -31,14 +31,11 @@
 import time
 
 import jax
-<<<<<<< HEAD
 from jax.experimental import stax
 from jax.experimental.stax import Dense, Relu, Relu, LogSoftmax, Tanh
 from jax import random, grad
 from jax.flatten_util import ravel_pytree
 import jax.lax
-=======
->>>>>>> a4215f29
 import jax.numpy as np
 from jax import lax
 from jax import ops
@@ -50,24 +47,6 @@
 import numpy as onp
 import scipy.integrate as osp_integrate
 
-<<<<<<< HEAD
-@jax.jit
-=======
-map = safe_map
-zip = safe_zip
-
-
-def ravel_first_arg(f, unravel):
-  return ravel_first_arg_(lu.wrap_init(f), unravel).call_wrapped
-
-@lu.transformation
-def ravel_first_arg_(unravel, y_flat, *args):
-  y = unravel(y_flat)
-  ans = yield (y,) + args, {}
-  ans_flat, _ = ravel_pytree(ans)
-  yield ans_flat
-
->>>>>>> a4215f29
 def interp_fit_dopri(y0, y1, k, dt):
   # Fit a polynomial to the results of a Runge-Kutta step.
   dps_c_mid = np.array([
@@ -105,7 +84,6 @@
 
   return np.minimum(100. * h0, h1)
 
-<<<<<<< HEAD
 
 @functools.partial(jax.jit, static_argnums=(0,))
 def runge_kutta_step(func, y0, f0, t0, dt, nfe):
@@ -127,9 +105,6 @@
       y1_error: estimated error at t1
       k: list of Runge-Kutta coefficients `k` used for calculating these terms.
   """
-=======
-def runge_kutta_step(func, y0, f0, t0, dt):
->>>>>>> a4215f29
   # Dopri5 Butcher tableaux
   alpha = np.array([1 / 5, 3 / 10, 4 / 5, 8 / 9, 1., 1., 0])
   beta = np.array([
@@ -174,23 +149,17 @@
 
   err_ratio = np.sqrt(mean_error_ratio)
   factor = np.maximum(1.0 / ifactor,
-<<<<<<< HEAD
                       np.minimum(err_ratio ** (1.0 / order) / safety,
                                  1.0 / dfactor))
   return np.where(mean_error_ratio == 0,
                   last_step * ifactor,
                   last_step / factor, )
 
-=======
-                      np.minimum(err_ratio**(1.0 / order) / safety, 1.0 / dfactor))
-  return np.where(mean_error_ratio == 0, last_step * ifactor, last_step / factor)
->>>>>>> a4215f29
 
 def odeint(func, y0, t, *args, rtol=1.4e-8, atol=1.4e-8, mxstep=np.inf):
   """Adaptive stepsize (Dormand-Prince) Runge-Kutta odeint implementation.
 
   Args:
-<<<<<<< HEAD
     ofunc: Function to evaluate `yt = ofunc(y, t, *args)` that
       returns the time derivative of `y`.
     y0: initial value for the state.
@@ -199,24 +168,12 @@
     **kwargs: Two relevant keyword arguments:
       'rtol': Relative local error tolerance for solver.
       'atol': Absolute local error tolerance for solver.
-=======
-    func: function to evaluate the time derivative of the solution `y` at time
-      `t` as `func(y, t, *args)`, producing the same shape/structure as `y0`.
-    y0: array or pytree of arrays representing the initial value for the state.
-    t: array of float times for evaluation, like `np.linspace(0., 10., 101)`,
-      in which the values must be strictly increasing.
-    *args: tuple of additional arguments for `func`.
-    rtol: float, relative local error tolerance for solver (optional).
-    atol: float, absolute local error tolerance for solver (optional).
-    mxstep: int, maximum number of steps to take for each timepoint (optional).
->>>>>>> a4215f29
 
   Returns:
     Values of the solution `y` (i.e. integrated system values) at each time
     point in `t`, represented as an array (or pytree of arrays) with the same
     shape/structure as `y0` except with a new leading axis of length `len(t)`.
   """
-<<<<<<< HEAD
   rtol = kwargs.get('rtol', 1.4e-8)
   atol = kwargs.get('atol', 1.4e-8)
 
@@ -263,53 +220,11 @@
   f0 = func(y0, t[0])
   dt = 1.0
   # dt = initial_step_size(func, t[0], y0, 4, rtol, atol, f0)
-=======
-  return _odeint_wrapper(func, rtol, atol, mxstep, y0, t, *args)
-
-@partial(jax.jit, static_argnums=(0, 1, 2, 3))
-def _odeint_wrapper(func, rtol, atol, mxstep, y0, ts, *args):
-  y0, unravel = ravel_pytree(y0)
-  func = ravel_first_arg(func, unravel)
-  out = _odeint(func, rtol, atol, mxstep, y0, ts, *args)
-  return jax.vmap(unravel)(out)
-
-@partial(jax.custom_vjp, nondiff_argnums=(0, 1, 2, 3))
-def _odeint(func, rtol, atol, mxstep, y0, ts, *args):
-  func_ = lambda y, t: func(y, t, *args)
-
-  def scan_fun(carry, target_t):
-
-    def cond_fun(state):
-      i, _, _, t, _, _, _ = state
-      return (t < target_t) & (i < mxstep)
-
-    def body_fun(state):
-      i, y, f, t, dt, last_t, interp_coeff = state
-      next_y, next_f, next_y_error, k = runge_kutta_step(func_, y, f, t, dt)
-      next_t = t + dt
-      error_ratios = error_ratio(next_y_error, rtol, atol, y, next_y)
-      new_interp_coeff = interp_fit_dopri(y, next_y, k, dt)
-      dt = optimal_step_size(dt, error_ratios)
-
-      new = [i + 1, next_y, next_f, next_t, dt,      t, new_interp_coeff]
-      old = [i + 1,      y,      f,      t, dt, last_t,     interp_coeff]
-      return map(partial(np.where, np.all(error_ratios <= 1.)), new, old)
-
-    _, *carry = lax.while_loop(cond_fun, body_fun, [0] + carry)
-    _, _, t, _, last_t, interp_coeff = carry
-    relative_output_time = (target_t - last_t) / (t - last_t)
-    y_target = np.polyval(interp_coeff, relative_output_time)
-    return carry, y_target
-
-  f0 = func_(y0, ts[0])
-  dt = initial_step_size(func_, ts[0], y0, 4, rtol, atol, f0)
->>>>>>> a4215f29
   interp_coeff = np.array([y0] * 5)
   init_carry = [y0, f0, ts[0], dt, ts[0], interp_coeff]
   _, ys = lax.scan(scan_fun, init_carry, ts[1:])
   return np.concatenate((y0[None], ys))
 
-<<<<<<< HEAD
   result = jax.lax.fori_loop(1,
                              t.shape[0],
                              functools.partial(_fori_body_fun, func),
@@ -323,16 +238,10 @@
   nfe = result[-1]
   return solution, nfe
 
-=======
-def _odeint_fwd(func, rtol, atol, mxstep, y0, ts, *args):
-  ys = _odeint(func, rtol, atol, mxstep, y0, ts, *args)
-  return ys, (ys, ts, args)
->>>>>>> a4215f29
-
-def _odeint_rev(func, rtol, atol, mxstep, res, g):
-  ys, ts, args = res
-
-<<<<<<< HEAD
+
+def vjp_odeint(ofunc, y0, t, *args, **kwargs):
+  """Return a function that calculates `vjp(odeint(func(y, t, *args))`.
+
   Args:
     ofunc: Function `ydot = ofunc(y, t, *args)` to compute the time
       derivative of `y`.
@@ -730,62 +639,15 @@
 def simple(y, t):
     return y
 
-=======
-  def aug_dynamics(augmented_state, t, *args):
-    """Original system augmented with vjp_y, vjp_t and vjp_args."""
-    y, y_bar, *_ = augmented_state
-    y_dot, vjpfun = jax.vjp(func, y, -t, *args)
-    return (-y_dot, *vjpfun(y_bar))
-
-  y_bar = g[-1]
-  ts_bar = []
-  t0_bar = 0.
-
-  def scan_fun(carry, i):
-    y_bar, t0_bar, args_bar = carry
-    # Compute effect of moving measurement time
-    t_bar = np.dot(func(ys[i], ts[i], *args), g[i])
-    t0_bar = t0_bar - t_bar
-    # Run augmented system backwards to previous observation
-    _, y_bar, t0_bar, args_bar = odeint(
-        aug_dynamics, (ys[i], y_bar, t0_bar, args_bar), np.array([ts[i - 1], ts[i]]),
-        *args, rtol=rtol, atol=atol, mxstep=mxstep)
-    y_bar, t0_bar, args_bar = tree_map(op.itemgetter(1), (y_bar, t0_bar, args_bar))
-    # Add gradient from current output
-    y_bar = y_bar + g[i - 1]
-    return (y_bar, t0_bar, args_bar), t_bar
-
-  init_carry = (g[-1], 0., tree_map(np.zeros_like, args))
-  (y_bar, t0_bar, args_bar), rev_ts_bar = lax.scan(
-      scan_fun, init_carry, np.arange(len(ts) - 1, 0, -1))
-  ts_bar = np.concatenate([np.array([t0_bar]), rev_ts_bar[::-1]])
-  return (y_bar, ts_bar, *args_bar)
-
-_odeint.defvjp(_odeint_fwd, _odeint_rev)
-
-
-def pend(np, y, _, m, g):
-  theta, omega = y
-  return [omega, -m * omega - g * np.sin(theta)]
->>>>>>> a4215f29
 
 def _benchmark_odeint(fun, y0, tspace, *args):
   """Time performance of JAX odeint method against scipy.integrate.odeint."""
-<<<<<<< HEAD
   n_trials = 1
-=======
-  n_trials = 10
-  n_repeat = 100
-  y0, tspace = onp.array(y0), onp.array(tspace)
-  onp_fun = partial(fun, onp)
-  scipy_times = []
->>>>>>> a4215f29
   for k in range(n_trials):
     start = time.time()
     for _ in range(n_repeat):
       scipy_result = osp_integrate.odeint(onp_fun, y0, tspace, args)
     end = time.time()
-<<<<<<< HEAD
     # print('scipy odeint elapsed time ({} of {}): {}'.format(
     #     k+1, n_trials, end-start))
   for k in range(n_trials):
@@ -796,28 +658,10 @@
     end = time.time()
     # print('JAX odeint elapsed time ({} of {}): {}'.format(
     #     k+1, n_trials, end-start))
-=======
-    print('scipy odeint elapsed time ({} of {}): {}'.format(k+1, n_trials, end-start))
-    scipy_times.append(end - start)
-  y0, tspace = np.array(y0), np.array(tspace)
-  jax_fun = partial(fun, np)
-  jax_times = []
-  for k in range(n_trials):
-    start = time.time()
-    for _ in range(n_repeat):
-      jax_result = odeint(jax_fun, y0, tspace, *args)
-    jax_result.block_until_ready()
-    end = time.time()
-    print('JAX odeint elapsed time ({} of {}): {}'.format(k+1, n_trials, end-start))
-    jax_times.append(end - start)
-  print('(avg scipy time) / (avg jax time) = {}'.format(
-      onp.mean(scipy_times[1:]) / onp.mean(jax_times[1:])))
->>>>>>> a4215f29
   print('norm(scipy result-jax result): {}'.format(
       np.linalg.norm(np.asarray(scipy_result) - jax_result)))
   return scipy_result, jax_result
 
-<<<<<<< HEAD
 
 def benchmark_odeint():
     """
@@ -935,17 +779,11 @@
     end = time.time()
     print('JAX jacrev elapsed time ({} of {}): {}'.format(
         k+1, n_trials, end-start))
-=======
-def pend_benchmark_odeint():
-  _, _ = benchmark_odeint(pend, [np.pi - 0.1, 0.0], np.linspace(0., 10., 101),
-                          0.25, 9.8)
->>>>>>> a4215f29
 
 def pend_check_grads():
   def f(y0, ts, *args):
     return odeint(partial(pend, np), y0, ts, *args)
 
-<<<<<<< HEAD
 if __name__ == '__main__':
   from jax.config import config
   config.update("jax_enable_x64", True)
@@ -957,17 +795,4 @@
   test_odeint_vjp()
   test_defvjp_all()
 
-  test_nodes_grad()
-=======
-  y0 = [np.pi - 0.1, 0.0]
-  ts = np.linspace(0., 1., 11)
-  args = (0.25, 9.8)
-
-  check_grads(f, (y0, ts, *args), modes=["rev"], order=2,
-              atol=1e-1, rtol=1e-1)
-
-
-if __name__ == '__main__':
-  pend_benchmark_odeint()
-  pend_check_grads()
->>>>>>> a4215f29
+  test_nodes_grad()