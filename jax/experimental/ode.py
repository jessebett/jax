--- conflicted
+++ resolved
@@ -433,17 +433,10 @@
 def _odeint_rev(method, func, rtol, atol, init_step, mxstep, res, g):
   ys, ts, args = res
   g, _ = g
-  func_vjp = partial(jax.vjp, func)
-  def aug_dyn(y_bar, y, t, *args):
-      y_dot, vjpfun = func_vjp(y, -t, *args)
-      return (-y_dot, *vjpfun(y_bar))
 
   def aug_dynamics(augmented_state, t, *res):
     """Original system augmented with vjp_y, vjp_t and vjp_args."""
     y, y_bar, *_ = augmented_state
-<<<<<<< HEAD
-    return aug_dyn(y_bar, y, t, *args)
-=======
     # Even though `aug_dynamics` is a closure with `ts` defined in its
     # environment we need to pass in `res` to keep the tracer happy, avoiding
     # UnexpectedTracerError exceptions.
@@ -451,7 +444,6 @@
     # `t` here is backwards time from `ts[-1]`, not forwards time.
     y_dot, vjpfun = jax.vjp(func, y, ts[-1] - t, *args)
     return (-y_dot, *vjpfun(y_bar))
->>>>>>> 11d7fb05
 
   y_bar = g[-1]
   ts_bar = []
@@ -464,14 +456,9 @@
     t0_bar = t0_bar - t_bar
     # Run augmented system backwards to previous observation
     _, y_bar, t0_bar, args_bar = odeint(
-<<<<<<< HEAD
-        aug_dynamics, (ys[i], y_bar, t0_bar, args_bar), np.array([ts[i - 1], ts[i]]),
-        *args, rtol=rtol, atol=atol, mxstep=mxstep, method=method)[0]
-=======
         aug_dynamics, (ys[i], y_bar, t0_bar, args_bar),
         np.array([ts[-1] - ts[i], ts[-1] - ts[i - 1]]),
-        *res, rtol=rtol, atol=atol, mxstep=mxstep)
->>>>>>> 11d7fb05
+        *res, rtol=rtol, atol=atol, mxstep=mxstep)[0]
     y_bar, t0_bar, args_bar = tree_map(op.itemgetter(1), (y_bar, t0_bar, args_bar))
     # Add gradient from current output
     y_bar = y_bar + g[i - 1]
@@ -546,7 +533,6 @@
   check_grads(f, (y0, ts, *args), modes=["rev"], order=2,
               atol=1e-1, rtol=1e-1)
 
-<<<<<<< HEAD
 def _max_abs(tensor):
     return np.max(np.abs(tensor))
 
@@ -611,9 +597,19 @@
   sc_nfe = infodict["nfe"][-1]
   print("Sine\t\t(abs, rel, nfe, sc_nfe)\t%.4e, %.4e, %d, %d" % (_max_abs(sol - ys), _rel_error(sol, ys), nfe, sc_nfe))
 
+def weird_time_pendulum_check_grads():
+  """Test that gradients are correct when the dynamics depend on t."""
+  def f(y0, ts):
+    return odeint(lambda y, t: np.array([y[1] * -t, -1 * y[1] - 9.8 * np.sin(y[0])]), y0, ts)[0]
+
+  y0 = [np.pi - 0.1, 0.0]
+  ts = np.linspace(0., 1., 11)
+
+  check_grads(f, (y0, ts), modes=["rev"], order=2)
+
 if __name__ == '__main__':
   kwargs = {
-    "method": "adams",
+    "method": "dopri5",
     "init_step": 0.1,
     "atol": 1e-3,
     "rtol": 1e-3
@@ -623,20 +619,5 @@
   sin_test(**kwargs)
   pend_benchmark_odeint(**kwargs)
   pend_check_grads(kwargs["method"])
-  print("method\t\t", kwargs["method"])
-=======
-def weird_time_pendulum_check_grads():
-  """Test that gradients are correct when the dynamics depend on t."""
-  def f(y0, ts):
-    return odeint(lambda y, t: np.array([y[1] * -t, -1 * y[1] - 9.8 * np.sin(y[0])]), y0, ts)
-
-  y0 = [np.pi - 0.1, 0.0]
-  ts = np.linspace(0., 1., 11)
-
-  check_grads(f, (y0, ts), modes=["rev"], order=2)
-
-if __name__ == '__main__':
-  pend_benchmark_odeint()
-  pend_check_grads()
   weird_time_pendulum_check_grads()
->>>>>>> 11d7fb05
+  print("method\t\t", kwargs["method"])