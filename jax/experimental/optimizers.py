--- conflicted
+++ resolved
@@ -416,10 +416,7 @@
     return x
   return init, update, get_params
 
-<<<<<<< HEAD
-=======
-
->>>>>>> 4703b0fa
+
 @optimizer
 def sm3(step_size, momentum=0.9):
   """Construct optimizer triple for SM3.
