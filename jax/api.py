--- conflicted
+++ resolved
@@ -120,12 +120,6 @@
   [-0.54485154  0.27744263 -0.29255125 -0.91421586 -0.62452525 -0.2474813
    -0.8574326  -0.7823267   0.7682731   0.59566754]
   """
-<<<<<<< HEAD
-  return _jit(fun, static_argnums, device_assignment, backend)
-
-def _jit(fun, static_argnums, device_assignment, backend):
-=======
->>>>>>> 1e375daf
   _check_callable(fun)
   if isinstance(device_assignment, int):
     device_assignment = (device_assignment,)
@@ -147,17 +141,10 @@
     else:
       dyn_args = args
     args_flat, in_tree = tree_flatten((dyn_args, kwargs))
-<<<<<<< HEAD
-    flat_fun, out_tree = flatten_fun_leafout(f, in_tree)
-    out = xla.xla_call(flat_fun, *args_flat,
-                       device_assignment=device_assignment, backend=backend)
-    return out if treedef_is_leaf(out_tree()) else tree_unflatten(out_tree(), out)
-=======
     _check_args(args_flat)
     flat_fun, out_tree = flatten_fun(f, in_tree)
     out = xla.xla_call(flat_fun, *args_flat, device_assignment=device_assignment)
     return tree_unflatten(out_tree(), out)
->>>>>>> 1e375daf
 
   jitted_name =  "jit({}, static_argnums={})"
   f_jitted.__name__ = jitted_name.format(f_jitted.__name__, static_argnums)
@@ -297,25 +284,6 @@
   @wraps(fun)
   def computation_maker(*args, **kwargs):
     wrapped = lu.wrap_init(fun)
-<<<<<<< HEAD
-    jax_args, in_trees = unzip2(map(pytree_to_jaxtupletree, args))
-    if not kwargs:
-      jaxtree_fun, out_tree = pytree_fun_to_jaxtupletree_fun(wrapped, in_trees)
-      pvals = map(pv_like, jax_args)
-      jaxpr, _, consts = pe.trace_to_jaxpr(jaxtree_fun, pvals)
-      axis_env_ = make_axis_env(xla.jaxpr_replicas(jaxpr))
-      return xla.build_jaxpr(jaxpr, backend, axis_env_, consts,
-                             *map(xla.abstractify, jax_args))
-    else:
-      jax_kwargs, kwargs_tree = pytree_to_jaxtupletree(kwargs)
-      jaxtree_fun, out_tree = pytree_fun_to_jaxtupletree_fun2(wrapped, kwargs_tree, in_trees)
-      pvals = map(pv_like, (jax_kwargs,) + tuple(jax_args))
-      jaxpr, _, consts = pe.trace_to_jaxpr(jaxtree_fun, pvals)
-      axis_env_ = make_axis_env(xla.jaxpr_replicas(jaxpr))
-      return xla.build_jaxpr(jaxpr, backend, axis_env_, consts, xla.abstractify(jax_kwargs),
-                             *map(xla.abstractify, jax_args))
-
-=======
     jax_args, in_tree = tree_flatten((args, kwargs))
     jaxtree_fun, out_tree = flatten_fun(wrapped, in_tree)
     pvals = map(pv_like, jax_args)
@@ -323,7 +291,6 @@
     axis_env_ = make_axis_env(xla.jaxpr_replicas(jaxpr))
     return xla.build_jaxpr(jaxpr, axis_env_, consts,
                            *map(xla.abstractify, jax_args))
->>>>>>> 1e375daf
   return computation_maker
 
 def grad(fun, argnums=0, has_aux=False, holomorphic=False):
@@ -753,20 +720,12 @@
   @wraps(fun)
   def f_pmapped(*args, **kwargs):
     f = lu.wrap_init(fun)
-<<<<<<< HEAD
-    args_flat, in_tree = tree_flatten((args, kwargs))
-    flat_fun, out_tree = flatten_fun_leafout(f, in_tree)
-    out = pxla.xla_pmap(flat_fun, *args_flat,
-                        axis_name=axis_name, axis_size=axis_size, backend=backend)
-    return out if treedef_is_leaf(out_tree()) else tree_unflatten(out_tree(), out)
-=======
     args, in_tree = tree_flatten((args, kwargs))
     axis_size = _pmap_axis_size(args)
     _check_args(args)
     flat_fun, out_tree = flatten_fun(f, in_tree)
     out = pxla.xla_pmap(flat_fun, *args, axis_name=axis_name, axis_size=axis_size)
     return tree_unflatten(out_tree(), out)
->>>>>>> 1e375daf
 
   namestr = "pmap({}, axis_name={})".format
   f_pmapped.__name__ = namestr(f_pmapped.__name__, axis_name)
@@ -792,11 +751,6 @@
   axis_name = _TempAxisName() if axis_name is None else axis_name
 
   @wraps(fun)
-<<<<<<< HEAD
-  def f_pmapped(*args):
-    axis_size = _pmap_axis_size(args)
-    chunk_size, leftover = divmod(axis_size, pxla.unmapped_device_count(backend))
-=======
   def f_pmapped(*args, **kwargs):
     f = lu.wrap_init(fun)
     args_flat, in_tree = tree_flatten((args, kwargs))
@@ -805,7 +759,6 @@
     flat_fun, out_tree = flatten_fun(f, in_tree)
 
     chunk_size, leftover = divmod(axis_size, pxla.unmapped_device_count())
->>>>>>> 1e375daf
     if chunk_size == 0 and leftover:
       return pmap(fun, axis_name, backend)(*args)  # can map directly onto hardware
     elif leftover:
@@ -815,24 +768,12 @@
       raise ValueError(msg.format(axis_size, pxla.pxla.unmapped_device_count()))
     num_chunks = axis_size // chunk_size
 
-<<<<<<< HEAD
-    f = lu.wrap_init(fun)
-    in_flat, in_trees = unzip2(map(pytree_to_jaxtupletree, args))
-    jaxtree_fun, out_tree = pytree_fun_to_jaxtupletree_fun(f, in_trees)
-    reshaped_args = map(partial(_reshape_split, num_chunks), in_flat)
-    soft_mapped_fun = pxla.split_axis(jaxtree_fun, axis_name, chunk_size)
-    reshaped_out = pxla.xla_pmap(soft_mapped_fun, *reshaped_args,
-                                 axis_name=axis_name, axis_size=num_chunks,
-                                 backend=backend)
-    return build_tree(out_tree(), _reshape_merge(reshaped_out))
-=======
     reshaped_args = [_reshape_split(num_chunks, x) for x in args_flat]
     soft_mapped_fun = pxla.split_axis(flat_fun, axis_name, chunk_size)
     reshaped_outs = pxla.xla_pmap(soft_mapped_fun, *reshaped_args,
                                   axis_name=axis_name, axis_size=num_chunks)
     outs = [_reshape_merge(out) for out in reshaped_outs]
     return tree_unflatten(out_tree(), outs)
->>>>>>> 1e375daf
 
   namestr = "soft_pmap({}, axis_name={})".format
   f_pmapped.__name__ = namestr(f_pmapped.__name__, axis_name)
